--- conflicted
+++ resolved
@@ -106,11 +106,8 @@
 #define SWI_Brandy_AccessVideoRAM			0x140004
 #define SWI_Brandy_INTusesFloat				0x140005
 #define SWI_Brandy_LegacyIntMaths			0x140006
-<<<<<<< HEAD
 #define SWI_Brandy_Hex64				0x140007
-=======
 #define SWI_Brandy_DELisBS				0x140008
->>>>>>> fe93e5b3
 
 #define SWI_RaspberryPi_GPIOInfo			0x140100
 #define SWI_RaspberryPi_GetGPIOPortMode			0x140101
@@ -187,11 +184,8 @@
 	{SWI_Brandy_AccessVideoRAM,			"Brandy_AccessVideoRAM"},
 	{SWI_Brandy_INTusesFloat,			"Brandy_INTusesFloat"},
 	{SWI_Brandy_LegacyIntMaths,			"Brandy_LegacyIntMaths"},
-<<<<<<< HEAD
 	{SWI_Brandy_Hex64,				"Brandy_Hex64"},
-=======
 	{SWI_Brandy_DELisBS,				"Brandy_DELisBS"},
->>>>>>> fe93e5b3
 
 	{SWI_RaspberryPi_GPIOInfo,			"RaspberryPi_GPIOInfo"},
 	{SWI_RaspberryPi_GetGPIOPortMode,		"RaspberryPi_GetGPIOPortMode"},
