/*
** This file is part of the Matrix Brandy Basic VI Interpreter.
** Copyright (C) 2000-2014 David Daniels
** Copyright (C) 2018-2019 Michael McConnell and contributors
**
** Brandy is free software; you can redistribute it and/or modify
** it under the terms of the GNU General Public License as published by
** the Free Software Foundation; either version 2, or (at your option)
** any later version.
**
** Brandy is distributed in the hope that it will be useful,
** but WITHOUT ANY WARRANTY; without even the implied warranty of
** MERCHANTABILITY or FITNESS FOR A PARTICULAR PURPOSE.  See the
** GNU General Public License for more details.
**
** You should have received a copy of the GNU General Public License
** along with Brandy; see the file COPYING.  If not, write to
** the Free Software Foundation, 59 Temple Place - Suite 330,
** Boston, MA 02111-1307, USA.
**
**
**      This file contains all the 'immediate' Basic commands
*/

#include <stdio.h>
#include <stdlib.h>
#include <string.h>
#include <ctype.h>
#include <errno.h>
#include "common.h"
#include "target.h"
#include "basicdefs.h"
#include "miscprocs.h"
#include "tokens.h"
#include "statement.h"
#include "variables.h"
#include "editor.h"
#include "errors.h"
#include "heap.h"
#include "stack.h"
#include "strings.h"
#include "evaluate.h"
#include "screen.h"
#include "keyboard.h"

#ifdef TARGET_RISCOS
#include "kernel.h"
#include "swis.h"
#endif


#define PAGESIZE 20     /* Number of lines listed before pausing */

static int32 lastaddr = 0;

static char editname[80];       /* Default Name of editor invoked by 'EDIT' command */

#ifndef NOINLINEHELP
static void detailed_help(char *);
#endif

/*
** 'get_number' is called to evaluate an expression that returns an
** integer value. It is used by the functions handling the various
** Basic commands in this file
*/
static int32 get_number(void) {
  factor();
  switch (get_topitem()) {
  case STACK_INT:
    return pop_int();
  case STACK_FLOAT:
    return TOINT(pop_float());
  default:
    error(ERR_TYPENUM);
  }
  return 0;
}

/*
** 'get_pair' is called to return a pair of values. It assumes that
** 'basicvars.current' points at the first item after the token for the
** command for which it is being used
*/
static void get_pair(int32 *first, int32 *second, int32 firstdef, int32 secondef) {
  int32 low, high = 0;
  *first = firstdef;
  *second = secondef;
  if (isateol(basicvars.current)) return;       /* Return if there is nothing to do */
  if (*basicvars.current == ',' || *basicvars.current == '-')
    low = firstdef;
  else {
    low = get_number();
  }
  if (isateol(basicvars.current))
    high = low;
  else if (*basicvars.current == ',' || *basicvars.current == '-') {
    basicvars.current++;
    if (isateol(basicvars.current))
      high = secondef;
    else {
      high = get_number();
      check_ateol();
    }
  }
  else {
    error(ERR_SYNTAX);
  }
  *first = low;
  *second = high;
}

/*
** 'get_name' evaluates an expression that returns a string (normally
** a file name). It returns a pointer to that string as a null-terminated
** C string. If this string has to be kept, a copy of has to be made
*/
static char *get_name(void) {
  stackitem topitem;
  basicstring descriptor;
  char *cp;
  expression();
  topitem = get_topitem();
  if (topitem != STACK_STRING && topitem != STACK_STRTEMP) error(ERR_TYPESTR);
  descriptor = pop_string();
  cp = tocstring(descriptor.stringaddr, descriptor.stringlen);
  if (topitem == STACK_STRTEMP) free_string(descriptor);
  return cp;
}

/*
** 'exec_new' clears away the program currently in memory. It can also be
** used to alter the amount of memory used by the interpreter in which
** to store and run programs
*/
static void exec_new(void) {
  int32 oldsize, newsize;
  boolean ok;
  if (basicvars.runflags.running) error(ERR_COMMAND);   /* Cannot edit a running program */
  basicvars.current++;
  if (!isateol(basicvars.current)) {    /* New workspace size supplied */
    newsize = get_number();
    check_ateol();
    oldsize = basicvars.worksize;
    release_workspace();                        /* Discard horrible, rusty old Basic workspace */
    ok = init_workspace(ALIGN(newsize));        /* Obtain nice, shiny new one */
    if (!ok) {  /* Allocation failed - Should still be a block of the old size available */
      (void) init_workspace(oldsize);
      error(ERR_NOMEMORY);
    }
    error(WARN_NEWSIZE, basicvars.worksize);
  }
#ifdef USE_SDL
  if (basicvars.worksize && (basicvars.worksize <= 0x7C00)) {
    matrixflags.mode7fb = 0x7C00;
  } else {
    matrixflags.mode7fb = 0xFFFF7C00;
  }
#endif
  clear_program();
  init_expressions();
}

/*
** 'exec_old' checks to see if there is a program still in memory and
** attempts to recover it
*/
static void exec_old(void) {
  basicvars.current++;
  check_ateol();
  if (basicvars.runflags.running) error(ERR_COMMAND);   /* Cannot edit a running program */
  recover_program();
}


/*
** 'list_vars' lists the variables, procedures and functions in the
** symbol table and their values or parameter types. If followed by
** a character, then only the names of variables starting with that
** letter are listed. If followed by a name in double quotes, the
** name is taken to be that of a library and the variables in that
** library are listed.
*/
static void list_vars(void) {
  char *p, ch;
  library *lp;
  boolean found;
  p = CAST(get_srcaddr(basicvars.current), char *);     /* Get the argument of the LVAR command if one is supplied */
  basicvars.current+=1+OFFSIZE;
  check_ateol();
  ch = *p;
  if (ch == '"') {      /* List variables in library */
    int len;
    char *start;
    p++;
    start = p;
    while (*p != '"') p++;
    len = p-start;
    if (len == 0) return;               /* Quick way out if length of name is zero */
    memcpy(basicvars.stringwork, start, len);
    basicvars.stringwork[len] = asc_NUL;
    lp = basicvars.liblist;
    while (lp != NIL && strcmp(lp->libname, basicvars.stringwork) != 0) lp = lp->libflink;
    found = lp != NIL;
    if (lp != NIL) detail_library(lp);
    lp = basicvars.installist;
    while (lp != NIL && strcmp(lp->libname, basicvars.stringwork) != 0) lp = lp->libflink;
    found = found || lp != NIL;
    if (lp != NIL) detail_library(lp);
    if (!found) error(ERR_NOLIB, basicvars.stringwork);
  }
  else {
    if (isalpha(ch))
      emulate_printf("Variables in program starting with '%c':\r\n", ch);
    else {
      ch = ' ';
      emulate_printf("Variables in program:\r\n");
    }
    list_variables(ch);
    list_libraries(ch);
  }
}

/*
** 'list_if' deals with the 'LISTIF' command. It lists each line
** where there is at least one occurence of the string following
** the 'LISTIF' command.
*/
static void list_if(void) {
  byte *p, *tp;
  int32 targetlen, statelen;
  char first, *sp;
  boolean more;
  p = tp = get_srcaddr(basicvars.current);      /* Get address of string to search for */
  basicvars.current+=1+OFFSIZE;
  check_ateol();
  while (*p != asc_NUL) p++;        /* Find the end of the string */
  targetlen = p-tp;             /* Number of characters in search string */
  if (targetlen == 0) return;   /* End if search string is empty */
  p = basicvars.start;
  more = TRUE;
  first = *tp;
  while (more && !AT_PROGEND(p)) {
    reset_indent();
    expand(p, basicvars.stringwork);
    sp = basicvars.stringwork;
    statelen = strlen(basicvars.stringwork);
    do {
      sp++;
      while (statelen>=targetlen && *sp != first) {
        statelen--;
        sp++;
      }
    } while(statelen>=targetlen && memcmp(sp, tp, targetlen) != 0);
    if (statelen>=targetlen) {  /* Can only be true if the string was found */
      if (basicvars.debug_flags.tokens)
        emulate_printf("%08p  %s\r\n", p, basicvars.stringwork);
      else {
        emulate_printf("%s\r\n", basicvars.stringwork);
      }
    }
    p+=GET_LINELEN(p);
  }
}

static void set_listoption(int32 listopts) {
  basicvars.list_flags.space = (listopts & LIST_SPACE) != 0;
  basicvars.list_flags.indent = (listopts & LIST_INDENT) != 0;
  basicvars.list_flags.split = (listopts & LIST_SPLIT) != 0;
  basicvars.list_flags.noline = (listopts & LIST_NOLINE) != 0;
  basicvars.list_flags.lower = (listopts & LIST_LOWER) != 0;
  basicvars.list_flags.showpage = (listopts & LIST_PAGE) != 0;
  basicvars.list_flags.expand = (listopts & LIST_EXPAND) != 0;
}

/*
** 'set_listopt' sets the options for the LIST command. It is also
** used to set the level of internal debugging information produced
** by the interpreter.
*/
static void set_listopt(void) {
  int32 listopts;
  basicvars.current++;
  listopts = get_number();
  check_ateol();
  set_listoption(listopts);
/* Internal debugging options */
  basicvars.debug_flags.debug = (listopts & DEBUG_DEBUG) != 0;
  basicvars.debug_flags.tokens = (listopts & DEBUG_TOKENS) != 0;
  basicvars.debug_flags.variables = (listopts & DEBUG_VARIABLES) != 0;
  basicvars.debug_flags.strings = (listopts & DEBUG_STRINGS) != 0;
  basicvars.debug_flags.stats = (listopts & DEBUG_STATS) != 0;
  basicvars.debug_flags.stack = (listopts & DEBUG_STACK) != 0;
  basicvars.debug_flags.allstack = (listopts & DEBUG_ALLSTACK) != 0;
  basicvars.debug_flags.functions = (listopts & DEBUG_FUNCTIONS) != 0;
}

/*
** 'delete' is called to delete a range of lines from the program
*/
static void delete(void) {
  int32 low, high;
  if (basicvars.misc_flags.badprogram) error(ERR_BADPROG);
  if (basicvars.runflags.running) error(ERR_COMMAND);   /* Cannot modify a running program */
  basicvars.current++;
  get_pair(&low, &high, 0, MAXLINENO);
  check_ateol();
  if (low<0 || low>MAXLINENO || high<0 || high>MAXLINENO) error(ERR_LINENO);
  delete_range(low, high);
}

/*
** 'renumber' renumbers a Basic program
*/
static void renumber(void) {
  int32 start, step;
  if (basicvars.misc_flags.badprogram) error(ERR_BADPROG);
  if (basicvars.runflags.running) error(ERR_COMMAND);   /* Cannot modify a running program */
  basicvars.current++;
  get_pair(&start, &step, 10, 10);
  check_ateol();
  if (start<0 || start>MAXLINENO) error(ERR_LINENO);
  if (step<=0 || step>=MAXLINENO) error(ERR_SILLY);     /* An increment of zero is silly */
  renumber_program(basicvars.start, start, step);
}

/*
** 'show_memory' prints out chunks of memory in hex and character form.
** 'LISTB' displays it as byte data and 'LISTW' as word.
*/
static void show_memory(void) {
  byte which;
  int32 lowaddr, highaddr;
  which = *basicvars.current;
  basicvars.current++;
  get_pair(&lowaddr, &highaddr, lastaddr, lastaddr+0x40);
  check_ateol();
  if (highaddr == lowaddr) highaddr = lowaddr+0x40;
  if (which == TOKEN_LISTB)
    show_byte(lowaddr, highaddr);
  else {
    show_word(lowaddr, highaddr);
  }
  lastaddr = highaddr;
}

/*
** 'list_program' lists the source of a Basic  program
*/
static void list_program(void) {
  int32 lowline, highline, count;
  boolean more, paused;
  byte *p;
  if (basicvars.misc_flags.badprogram) error(ERR_BADPROG);
  basicvars.current++;
  get_pair(&lowline, &highline, 0, MAXLINENO);
  check_ateol();
  if (lowline<0 || lowline>MAXLINENO || highline<0 || highline>MAXLINENO) error(ERR_LINENO);
  if (lowline == 0)
    p = basicvars.start;
  else {
    p = find_line(lowline);
  }
  reset_indent();
  basicvars.printcount = 0;
  count = 0;
  more = TRUE;
  while (more && !AT_PROGEND(p) && get_lineno(p)<=highline) {
    expand(p, basicvars.stringwork);
    if (basicvars.debug_flags.tokens)
      emulate_printf("%p  %s\r\n", p, basicvars.stringwork);
    else {
      emulate_printf("%s\r\n", basicvars.stringwork);
    }
    p+=GET_LINELEN(p);
    if (basicvars.list_flags.showpage) {
      count++;
      if (count == PAGESIZE) {
        paused = TRUE;
        emulate_printf("-- More --");
        do {
          if (basicvars.escape) error(ERR_ESCAPE);
          count = emulate_get();
          switch (count) {
          case ' ':
            count = 0;
            paused = FALSE;
            break;
          case asc_CR: case asc_LF:
            count = PAGESIZE-1; /* A hack, but it does the job */
            paused = FALSE;
            break;
          case asc_ESC:
            paused = more = FALSE;
          }
        } while (paused);
        emulate_printf("\r          \r");       /* Overwrite 'more' */
      }
    }
#ifdef USE_SDL
    if (emulate_inkey(-113)) basicvars.escape=TRUE;
#endif
    if (basicvars.escape) error(ERR_ESCAPE);
  }
}

/*
** 'list_hexline' lists a line as a hex dump
*/
static void list_hexline(void) {
  int32 length, theline;
  byte *where;
  basicvars.current++;
  get_pair(&theline, &theline, 0, 0);
  check_ateol();
  if (theline<0 || theline>MAXLINENO) error(ERR_LINENO);
  if (theline == 0)
    where = basicvars.start;
  else {
    where = find_line(theline);
  }
  if (theline != get_lineno(where)) error(ERR_LINEMISS, theline);       /* Line not found */
  length = get_linelen(where);
  emulate_printf("Line %d at %p, length=%d", get_lineno(where), where, length);
  if (length<MINSTATELEN || length>MAXSTATELEN) {
    emulate_printf("  ** Statement length is bad **\r\n");
    length = 96;        /* Print six lines of sixteen bytes */
  }
  else {
    emulate_printf("\r\n");
  }
  show_byte(where-basicvars.offbase, where-basicvars.offbase+length);
}

/*
** 'check_incore' looks for a so-called 'incore' filename, that is, the
** name of the file to save as given on the first line of the program after
** a '>'. It returns a pointer to the file name or NIL if it cannot find
(( one
*/
static char *check_incore(void) {
  byte *p;
  if (AT_PROGEND(basicvars.start)) return NIL;  /* There is nothing to search */
  p = basicvars.start+OFFSOURCE;
  while (*p != asc_NUL && *p != '>') p++;   /* Look for a '>' */
  if (*p == asc_NUL) return NIL;            /* Did not find one so give up */
  p = skip(p+1);
  if (*p == asc_NUL) return NIL;            /* There is nothing after the '>' */
  return TOSTRING(p);
}

/*
** 'get_savefile' returns a pointer to the name to be used when
** saving a file. This can be a name given on the command line,
** an 'in core' name or one saved from a previous load or save
** command. The 'in core' name takes precedence over the one
** saved in basicvars.program. (Should this be reversed?)
*/
static char *get_savefile(void) {
  char *np;
  if (isateol(basicvars.current)) {
    np = check_incore();                /* Check for an 'incore' file name */
    if (np == NIL) {                    /* Did not find one */
      if (basicvars.program[0] == asc_NUL)
        error(ERR_FILENAME);
      else {
        np = basicvars.program;
      }
    }
  }
  else {
    np = get_name();
    check_ateol();
  }
  return np;
}

/*
** 'save_program' is called to save a program. Programs are
** always saved in text form
*/
static void save_program(void) {
  char *np;
  if (basicvars.misc_flags.badprogram) error(ERR_BADPROG);
  basicvars.current++;
  np = get_savefile();
  reset_indent();
  write_text(np, NULL);
  strcpy(basicvars.program, np);        /* Preserve name used when saving program for later */
}

/*
** 'saveo_program' implements TEXTSAVEO and SAVEO
*/
static void saveo_program(void) {
  char *np;
  int32 saveopts;
  if (basicvars.misc_flags.badprogram) error(ERR_BADPROG);
  basicvars.current++;
  if (isateol(basicvars.current)) error(ERR_SYNTAX);
  saveopts = get_number();
  if (*basicvars.current == ',') basicvars.current++;   /* Skip comma between options and name */
  np = get_savefile();
  basicvars.listo_copy = basicvars.list_flags;
  set_listoption(saveopts);             /* Change list options to save options */
  basicvars.list_flags.lower = FALSE;   /* Lose pointless options */
  basicvars.list_flags.showpage = FALSE;
  basicvars.list_flags.expand = FALSE;
  reset_indent();
  write_text(np, NULL);
  strcpy(basicvars.program, np);        /* Preserve name used for program for later */
  basicvars.list_flags = basicvars.listo_copy;  /* Restore LISTO flags to original values */
}

/*
** 'load_program' attempts to load a Basic program into memory.
** Note that the real name of the file loaded will be stored in
** basicvars.filename when the file is opened.
*/
static void load_program(void) {
  char *np;
  if (basicvars.runflags.running) error(ERR_COMMAND);   /* Cannot modify a running program */
  basicvars.current++;
  if (isateol(basicvars.current)) error(ERR_FILENAME);
  np = get_name();
  check_ateol();
  clear_varptrs();
  clear_varlists();
  clear_strings();
  clear_heap();
  clear_stack();
  read_basic(np);
  init_expressions();
  strcpy(basicvars.program, basicvars.filename);
}

/*
** 'install_library' loads the named library into permanent memory (as
** opposed to saving it on the Basic heap)
*/
static void install_library(void) {
  char *name;
  basicvars.current++;
  if (isateol(basicvars.current))               /* Filename missing */
    error(ERR_FILENAME);
  else {
    do {
      name = get_name();
      if (strlen(name)>0) read_library(name, INSTALL_LIBRARY);  /* Permanently install the library */
      if (*basicvars.current != ',') break;
      basicvars.current++;
    } while (TRUE);
    check_ateol();
  }
}

static void print_help(void) {
#ifndef NOINLINEHELP
  char *parm;
#endif
  basicvars.current++;
#ifndef NOINLINEHELP
  if (isateol(basicvars.current)) {
    show_options(1);
    emulate_printf("HELP can show help on a keyword, for example HELP \"MODE\". Note that the\r\nkeyword must be given in quotes. HELP \".\" will list the keywords help is\r\navailable on.\r\n");
  } else {
    parm=get_name();
    detailed_help(parm);
  }
#else
  show_options(1);
#endif
  check_ateol();
}

#ifdef TARGET_RISCOS
/*
** 'invoke_editor' invokes an editor. The Basic program current in memory
** is written to a temporary file and then a text editor invoked to edit
** the file. On returning from the editor, the Basic program is reloaded.
** There is no error checking here. If the editor flagged an error then
** the results are unpredictable
*/
static void invoke_editor(void) {
  char tempname[FNAMESIZE], savedname[FNAMESIZE];
  int32 retcode, r2byte;
  char *p;
  FILE *fhandle;
  _kernel_osfile_block now, then;
  if (basicvars.runflags.running) error(ERR_COMMAND);   /* Cannot edit a running program */
  basicvars.listo_copy = basicvars.list_flags;
  if (basicvars.misc_flags.validedit) basicvars.list_flags = basicvars.edit_flags;
  basicvars.list_flags.lower = FALSE;   /* Changing keyword to lower case is useless here */
  basicvars.list_flags.expand = FALSE;  /* So is adding extra blanks */
  fhandle=secure_tmpnam(tempname);
  if (!fhandle) {
    error(ERR_EDITFAIL, strerror (errno));
    return;
  }
  reset_indent();
  write_text(tempname, fhandle);
  basicvars.list_flags = basicvars.listo_copy;  /* Restore LISTO flags to original values */
  p = getenv("Wimp$State");             /* Is interpreter running under the RISC OS desktop? */
  if (p == NIL || strcmp(p, "desktop") != 0) {  /* Running at F12 command line or outside desktop */
/*
** Interpreter is running at the F12 command line or outside the
** desktop. The editor called is twin in this case, but it is
** fairly pointless to do this as twin does not return to the
** program that invoked it in the way this code wants
*/
    strcpy(basicvars.stringwork, "twin");
    strcat(basicvars.stringwork, " ");
    strcat(basicvars.stringwork, tempname);
    retcode = system(basicvars.stringwork);
    if (retcode == 0) { /* Invocation of editor worked */
      strcpy(savedname, basicvars.program);     /* Otherwise 'clear' erases it */
      clear_program();
      read_basic(tempname);
      strcpy(basicvars.program, savedname);
    }
    else
      error(ERR_EDITFAIL, strerror (errno));
  }
  else {
/*
** Program is running in the desktop, probably in a task window.
** The program can be passed to an editor easily enough by just
** writing it to a file and the filer_run'ing that file. Getting
** it back is more of a problem. The editor runs in parallel
** with the interpreter and the filer_run call returns immediately.
** There is no easy way to wait until the file has been saved so
** a hack involving the 'inkey' OSBYTE call is used. Once per
** second the code uses an OSFILE call to check if the timestamp
** on the file has changed and if it has, it ends the loop and
** reloads it
*/
    strcpy(basicvars.stringwork, editname);
    strcat(basicvars.stringwork, " ");
    strcat(basicvars.stringwork, tempname);
/* Extract details of file as written to disk */
    retcode = _kernel_osfile(17, tempname, &now);
    if (retcode != 1) error(ERR_BROKEN, __LINE__, "commands");
    retcode = system(basicvars.stringwork);
    if (retcode == 0) { /* Invocation of editor worked */
/* Now sit in a loop waiting for the file to change */
      do {
        retcode = _kernel_osbyte(129, 100, 0);          /* Wait for one second */
        r2byte = (retcode>>BYTESHIFT) & BYTEMASK;       /* Only interested in what R2 contains after call */
        if (r2byte == ESC || basicvars.escape) break;   /* Escape was pressed - Escape from loop */
        retcode = _kernel_osfile(17, tempname, &then);
      } while (retcode == 1 && now.load == then.load && now.exec == then.exec);
      if (retcode == 1) {       /* Everything is okay and file has been updated */
        strcpy(savedname, basicvars.program);   /* Otherwise 'clear' erases it */
        clear_program();
        read_basic(tempname);
        strcpy(basicvars.program, savedname);
      }
    }
    else
      error(ERR_EDITFAIL, strerror (errno));
  }
  remove(tempname);
}

/*
** 'exec_editor' either calls a text editor to edit the whole
** program or allows a single line to be edited. This latter
** feature is not supported under RISCOS (as it has cursor
** editing, which is far more flexible)
*/
static void exec_editor(void) {
  if (basicvars.misc_flags.badprogram) error(ERR_BADPROG);
  basicvars.current++;
  if (isateol(basicvars.current))       /* Nothing on line - start an editor */
    invoke_editor();
  else {        /* 'edit <line no>' is not supported under RISC OS */
    error(ERR_UNSUPPORTED);
  }
}

#else

/*
** 'invoke_editor' invokes an editor. The Basic program current in memory
** is written to a temporary file and then a text editor invoked to edit
** the file. On returning from the editor, the Basic program is reloaded.
** There is no error checking here. If the editor flagged an error then
** the results are unpredictable
*/
static void invoke_editor(void) {
  char tempname[FNAMESIZE], savedname[FNAMESIZE];
  int32 retcode;
  FILE *fhandle;
#ifdef TARGET_DJGPP
  char *p;
#endif
  if (basicvars.runflags.running) error(ERR_COMMAND);   /* Cannot edit a running program */
  fhandle=secure_tmpnam(tempname);
  if (!fhandle) {
    error(ERR_EDITFAIL, strerror (errno));
    return;
  }
#ifdef TARGET_DJGPP
  p = tempname;         /* Replace '/' in filename with '\' */
  while (*p != NUL) {
    if (*p == '/') *p = '\\';
    p++;
  }
#endif
  basicvars.listo_copy = basicvars.list_flags;
  if (basicvars.misc_flags.validedit) basicvars.list_flags = basicvars.edit_flags;
  basicvars.list_flags.lower = FALSE;   /* Changing keyword to lower case is useless here */
  basicvars.list_flags.expand = FALSE;
  reset_indent();
  write_text(tempname, fhandle); /* This function will close fhandle */
  basicvars.list_flags = basicvars.listo_copy;  /* Restore LISTO flags to original values */
  strcpy(basicvars.stringwork, editname);
  strcat(basicvars.stringwork, " ");
  strcat(basicvars.stringwork, tempname);
  retcode = system(basicvars.stringwork);
  if (retcode == 0) {                           /* Editor call worked */
    strcpy(savedname, basicvars.program);       /* Otherwise 'clear' erases it */
    clear_program();
    read_basic(tempname);
    strcpy(basicvars.program, savedname);
  }
  else
    error(ERR_EDITFAIL, strerror (errno));
  remove(tempname);
}

/*
** 'alter_line' is called to alter one line in a program by copying
** it to the input buffer so that it can be edited there
** One point to watch out for here is that this code overwrites the
** existing contents of 'thisline' (this contains the 'EDIT <line>'
** command). Since we are going to return to the command line loop
** anyway, the code avoids the problems this will cause in
** exec_statements() by branching directly back there instead of
** returning via the proper route
*/
static void alter_line(void) {
  int32 lineno;
  byte *p;
  boolean ok;
  lineno = get_number();
  check_ateol();
  if (basicvars.runflags.running) error(ERR_COMMAND);   /* Cannot edit a running program */
  if (basicvars.misc_flags.badprogram) error(ERR_BADPROG);
  if (lineno<0 || lineno>MAXLINENO) error(ERR_LINENO);
  p = find_line(lineno);
  if (get_lineno(p) != lineno) error(ERR_LINEMISS, lineno);
  basicvars.listo_copy = basicvars.list_flags;
  basicvars.list_flags.space = FALSE;   /* Reset listing options */
  basicvars.list_flags.indent = FALSE;
  basicvars.list_flags.split = FALSE;
  basicvars.list_flags.noline = FALSE;
  basicvars.list_flags.lower = FALSE;
  basicvars.list_flags.expand = FALSE;
  expand(p, basicvars.stringwork);
  basicvars.list_flags = basicvars.listo_copy;  /* Restore LISTOF flags to original values */
  ok = amend_line(basicvars.stringwork, MAXSTATELEN);
  if (!ok) error(ERR_ESCAPE);
  tokenize(basicvars.stringwork, thisline, HASLINE, FALSE);
//  tokenize(basicvars.stringwork, thisline, HASLINE);
  if (get_lineno(thisline) == NOLINENO) /* If line number has been removed, execute line */
    exec_thisline();
  else {
    edit_line();
  }
/*
** At this point the contents of 'thisline' are effectively undefined
** but this will cause problems in exec_statements() when we return
** to it. To avoid this, the code just branches back into the command
** loop via 'longjump()'. This is a kludge.
*/
  longjmp(basicvars.restart, 1);
}

/*
** 'exec_editor' either calls a text editor to edit the whole
** program or allows a single line to be edited
*/
static void exec_editor(void) {
  if (basicvars.misc_flags.badprogram) error(ERR_BADPROG);
  basicvars.current++;
  if (isateol(basicvars.current))       /* Nothing on line - start an editor */
    invoke_editor();
  else {        /* EDIT <line> command */
    alter_line();
  }
}

#endif

/*
** 'exec_edito' deals with the EDITO command. This invokes the editor
** using the supplied listo options to format the program
*/
static void exec_edito(void) {
  int32 editopts;
  if (basicvars.misc_flags.badprogram) error(ERR_BADPROG);
  basicvars.current++;
  if (isateol(basicvars.current)) error(ERR_SYNTAX);
  editopts = get_number();      /* Get LISTO options to use for tranferring file to editor */
  check_ateol();
  basicvars.edit_flags.space = (editopts & LIST_SPACE) != 0;
  basicvars.edit_flags.indent = (editopts & LIST_INDENT) != 0;
  basicvars.edit_flags.split = FALSE;
  basicvars.edit_flags.noline = (editopts & LIST_NOLINE) != 0;
  basicvars.edit_flags.lower = FALSE;
  basicvars.edit_flags.showpage = FALSE;
  basicvars.edit_flags.expand = FALSE;
  basicvars.misc_flags.validedit = TRUE;
  invoke_editor();
}

/*
** 'exec_crunch' looks after the 'CRUNCH' command. This has no
** effect with this interpreter so is ignored
*/
static void exec_crunch(void) {
  basicvars.current++;
  (void) get_number();
  check_ateol();
}

/* 'exec_auto' borrows heavily from alter_line (above), but unlike the editing
** of an existing line the lune number cannot be deleted (as per BBC/RISC OS
** BASIC). The same kludge is used should the while loop terminate, but usually
** this command will be terminated by hitting the ESCAPE key.
*/
static void exec_auto(void) {
  int32 lineno = 10, linestep = 10;
  boolean ok;
  basicvars.current++;
  if (!isateol(basicvars.current)) {
    lineno = get_number();
    basicvars.current++;
    if (!isateol(basicvars.current)) {
      linestep = get_number();
    }
  }
  if (basicvars.runflags.running) error(ERR_COMMAND);   /* Cannot edit a running program */
  if (basicvars.misc_flags.badprogram) error(ERR_BADPROG);
  if (lineno<0 || lineno>MAXLINENO) error(ERR_LINENO);
  if (linestep<=0) error(ERR_SILLY);
  if (linestep>MAXLINENO) error(ERR_SYNTAX);
  while (lineno <= MAXLINENO) { /* ESCAPE will interrupt */
    emulate_printf("%5d ",lineno);
    sprintf(basicvars.stringwork, "%5d", lineno);
    ok = amend_line(basicvars.stringwork+5, MAXSTATELEN);
    if (!ok) error(ERR_ESCAPE);
    tokenize(basicvars.stringwork, thisline, HASLINE, FALSE);
    edit_line();
    lineno += linestep;
  }
  longjmp(basicvars.restart, 1);
}

/*
** 'exec_command' handles all the Basic statement types that are normally
** only run as immediate commands. Commands that modify the program such
** as 'DELETE' can only be used at the command line. The command functions
** are called with 'current' pointing at the command's token. 'current'
** should be left pointing at the end of the statement. The functions
** should also check that the statement ends properly. All errors are
** handled by 'setjmp' and 'longjmp' in the normal way
*/
void exec_command(void) {
  basicvars.current++;  /* Point at command type token */
  switch (*basicvars.current) {
  case TOKEN_NEW:
    exec_new();
    break;
  case TOKEN_OLD:
    exec_old();
    break;
  case TOKEN_LOAD: case TOKEN_TEXTLOAD:
    load_program();
    break;
  case TOKEN_SAVE: case TOKEN_TEXTSAVE:
    save_program();
    break;
  case TOKEN_SAVEO: case TOKEN_TEXTSAVEO:
    saveo_program();
    break;
  case TOKEN_INSTALL:
    install_library();
    break;
  case TOKEN_LIST:
    list_program();
    break;
  case TOKEN_LISTB: case TOKEN_LISTW:
    show_memory();
    break;
  case TOKEN_LISTL:
    list_hexline();
    break;
  case TOKEN_LISTIF:
    list_if();
    break;
  case TOKEN_LISTO:
    set_listopt();
    break;
  case TOKEN_LVAR:
    list_vars();
    break;
  case TOKEN_RENUMBER:
    renumber();
    break;
  case TOKEN_DELETE:
    delete();
    break;
  case TOKEN_HELP:
    print_help();
    break;
  case TOKEN_EDIT: case TOKEN_TWIN:
    exec_editor();
    break;
  case TOKEN_EDITO: case TOKEN_TWINO:
    exec_edito();
    break;
  case TOKEN_CRUNCH:
    exec_crunch();
    break;
  case TOKEN_AUTO:
    exec_auto();
    break;
  default:
    error(ERR_UNSUPSTATE);
  }
}

/*
** 'init_commands' checks to if there is an environment variable set
** up that specifies the name of the editor the interpreter should
** call.
*/
void init_commands(void) {
  char *editor;
  editor = getenv(EDITOR_VARIABLE);
  if (editor != NULL)
    strcpy(editname, editor);
  else {
#ifdef TARGET_UNIX
    editor=getenv("EDITOR");
    if (editor != NULL)
      strcpy(editname, editor);
    else {
      editor=getenv("VISUAL");
      if (editor != NULL)
        strcpy(editname, editor);
      else {
        strcpy(editname, DEFAULT_EDITOR);
      }
    }
#else
    strcpy(editname, DEFAULT_EDITOR);
#endif
  }
}

/* Define NOINLINEHELP to disable this, to reduce binary size if required */
#ifndef NOINLINEHELP
static void detailed_help(char *cmd) {
  if        (!strcmp(cmd, "ABS")) {
    emulate_printf("This function gives the magnitude (absolute value) of a number (<factor>).");
  } else if (!strcmp(cmd, "ACS")) {
    emulate_printf("This function gives the arc cosine of a number (<factor>).");
  } else if (!strcmp(cmd, "ADVAL")) {
    emulate_printf("This function gives the value of the specified analogue port or buffer.\r\nNote that this function has limited support in Matrix Brandy.");
  } else if (!strcmp(cmd, "AND")) {
    emulate_printf("Bitwise logical AND between two integers. Priority 6.");
  } else if (!strcmp(cmd, "ASC")) {
    emulate_printf("This function gives the ASCII code of the first character of a string.");
  } else if (!strcmp(cmd, "ASN")) {
    emulate_printf("This function gives the arc sine of a number (<factor>).");
  } else if (!strcmp(cmd, "ATN")) {
    emulate_printf("This function gives the arc tangent of a number (<factor>).");
  } else if (!strcmp(cmd, "AUTO")) {
    emulate_printf("This command generates line numbers for typing in a program.\r\nAUTO [<base number>[,<step size>]]");
  } else if (!strcmp(cmd, "APPEND")) {
    emulate_printf("This command is not implemented in Matrix Brandy. In ARM BBC BASIC, this\r\ncommand appends a file to the program and renumbers the new lines.");
  } else if (!strcmp(cmd, "BEAT")) {
    emulate_printf("This function gives the current microbeat number.");
  } else if (!strcmp(cmd, "BEATS")) {
    emulate_printf("BEATS <expression>: Set the number of microbeats in a bar.\r\nAs a function BEATS gives the current number of microbeats.");
  } else if (!strcmp(cmd, "BGET")) {
    emulate_printf("This function gives the next byte from the specified channel: BGET#<channel>.\r\n<channel> is a file or network stream handle opened with OPENIN or OPENUP.\r\nThis function returns -1 if no data is available on a network stream, and\r\n-2 if the network connection has been closed remotely.");
  } else if (!strcmp(cmd, "BPUT")) {
    emulate_printf("BPUT#<channel>,<number>[,<number>...]: put byte(s) to open stream.\r\nBPUT#<channel>,<string>[;]: put string to open file, with[out] newline.\r\n<channel> is a file or network stream handle opened with OPENOUT or OPENUP.");
  } else if (!strcmp(cmd, "CALL")) {
    emulate_printf("CALL <expression>[,<variable>]^: Call machine code.\r\nIn Matrix Brandy, only calls to selected BBC Micro OS vectors are supported.");
  } else if (!strcmp(cmd, "CASE")) {
    emulate_printf("CASE <expression> OF: start of CASE..WHEN..OTHERWISE..ENDCASE structure.");
  } else if (!strcmp(cmd, "CHAIN")) {
    emulate_printf("Load and run a new BASIC program.");
  } else if (!strcmp(cmd, "CHR$")) {
    emulate_printf("This function gives the one character string of the supplied ASCII code.");
  } else if (!strcmp(cmd, "CIRCLE")) {
    emulate_printf("CIRCLE [FILL] x, y, r: draw circle outline [solid].");
  } else if (!strcmp(cmd, "CLEAR")) {
    emulate_printf("Forget all variables.");
  } else if (!strcmp(cmd, "CLG")) {
    emulate_printf("Clear graphics screen.");
  } else if (!strcmp(cmd, "CLOSE")) {
    emulate_printf("CLOSE#<channel>: close specified file or network socket.");
  } else if (!strcmp(cmd, "CLS")) {
    emulate_printf("Clear text screen.");
  } else if (!strcmp(cmd, "COLOUR") || !strcmp(cmd, "COLOR")) {
    emulate_printf("COLOUR A [TINT t]: set text foreground colour [and tint] (background 128+a)\r\nCOLOUR [OF f] [ON b]: set foreground to colour number f and/or background to b.\r\nCOLOUR a,p: set palette entry for logical colour a to physical colour p.\r\nCOLOUR [[OF] r,g,b] [ON r,g,b]: set foreground and/or background to r, g, b.\r\nCOLOUR a,r,g,b: set palette entry for a to r,g, b physical colour.");
  } else if (!strcmp(cmd, "COS")) {
    emulate_printf("This function gives the cosine of a number (<factor>).");
  } else if (!strcmp(cmd, "COUNT")) {
    emulate_printf("This function gives the number of characters PRINTed since the last newline.");
  } else if (!strcmp(cmd, "CRUNCH")) {
    emulate_printf("This command is ignored, and does nothing.");
  } else if (!strcmp(cmd, "DATA")) {
    emulate_printf("Introduces line of DATA to be READ. The list of items is separated by commas.\r\nLOCAL DATA, LOCAL RESTORE: save and restore current DATA pointer.");
  } else if (!strcmp(cmd, "DEF")) {
    emulate_printf("Define function or procedure: DEF FN|PROC<name>[(<parameter list>)].\r\nEnd function with =<expression>; end procedure with ENDPROC.");
  } else if (!strcmp(cmd, "DEG")) {
    emulate_printf("This function gives the value in degrees of a number in radians.");
  } else if (!strcmp(cmd, "DELETE")) {
    emulate_printf("This command deletes all lines between the specified numbers.\r\nDELETE <start line number>[,<end line number>]");
  } else if (!strcmp(cmd, "DIM")) {
    emulate_printf("DIM fred(100,100): create and initialise an array.\r\nDIM fred [LOCAL] 100: allocate [temporary] space for a byte array etc\r\nDIM(fred()): function gives the number of dimensions\r\nDIM(fred(),n): function gives the size of the n'th dimension.");
  } else if (!strcmp(cmd, "DIV")) {
    emulate_printf("Integer division, rounded towards zero, between two integers. Priority 3.");
  } else if (!strcmp(cmd, "DRAW")) {
    emulate_printf("DRAW [BY] x, y: graphics draw to [relative by] x, y.");
  } else if (!strcmp(cmd, "EDIT")) {
    emulate_printf("EDIT: opens the current program in an external ext editor.\r\nEDIT <line number>: Inline edits the specified line.");
  } else if (!strcmp(cmd, "ELLIPSE")) {
    emulate_printf("ELLIPSE [FILL] x, y, maj, min[,angle]: draw ellipse outline [solid].");
  } else if (!strcmp(cmd, "ELSE")) {
    emulate_printf("Part of the IF..THEN..ELSE structure. If found at the start of a line, it is\r\npart of the multi-line IF..THEN..ELSE..ENDIF structure.\r\nELSE can also appear in ON.. GOTO|GOSUB|PROC to set the default option.");
  } else if (!strcmp(cmd, "END")) {
    emulate_printf("END: statement marking end of program execution.\r\nAs a function END gives the end address of memory used.\r\nThe form END=<expression> to alter the memory allocation is not supported.");
  } else if (!strcmp(cmd, "ENDCASE")) {
    emulate_printf("End of CASE structure at start of line. See CASE.");
  } else if (!strcmp(cmd, "ENDIF")) {
    emulate_printf("End of multi-line IF structure at start of line. See IF.");
  } else if (!strcmp(cmd, "ENDPROC")) {
    emulate_printf("End of procedure definition.");
  } else if (!strcmp(cmd, "ENDWHILE")) {
    emulate_printf("End of WHILE structure. See WHILE.");
  } else if (!strcmp(cmd, "ENVELOPE")) {
    emulate_printf("ENVELOPE takes 14 numeric parameters separated by commas.\r\nThis command does nothing in Matrix Brandy or RISC OS, it is a legacy from the\r\nBBC Micro.");
  } else if (!strcmp(cmd, "EOF")) {
    emulate_printf("This function gives TRUE if at end of open file; else FALSE; EOF#<channel>.");
  } else if (!strcmp(cmd, "EOR")) {
    emulate_printf("Bitwise logical Exclusive-OR between two integers. Priority 7.");
  } else if (!strcmp(cmd, "ERL")) {
    emulate_printf("This function gives the line number of the last error.");
  } else if (!strcmp(cmd, "ERR")) {
    emulate_printf("This function gives the error number of the last error.");
  } else if (!strcmp(cmd, "ERROR")) {
    emulate_printf("Part of ON ERROR; LOCAL ERROR and RESTORE ERROR statements.\r\nCause an error: ERROR <number>,<string>.");
  } else if (!strcmp(cmd, "EVAL")) {
    emulate_printf("This function evaluates a string: EVAL(\"2*X+1\").");
  } else if (!strcmp(cmd, "EXP")) {
    emulate_printf("This function gives the exponential of a number (<factor>).");
  } else if (!strcmp(cmd, "EXT")) {
    emulate_printf("This function gives the length (extent) of an open file: EXT#<channel>.\r\nEXT#<channel>=<expression> sets the length of an open file.");
  } else if (!strcmp(cmd, "FALSE")) {
    emulate_printf("This function gives the logical value 'false', i.e. 0.");
  } else if (!strcmp(cmd, "FILL")) {
    emulate_printf("FILL [BY[ x,y: flood fill from [relative to] point x,y.");
  } else if (!strcmp(cmd, "FN")) {
    emulate_printf("Call a function with FNfred(x,y): define one with DEF FNfred(a,b).");
  } else if (!strcmp(cmd, "FOR")) {
    emulate_printf("FOR <variable> = <start value> TO <limit value> [STEP <step size>].");
  } else if (!strcmp(cmd, "GCOL")) {
    emulate_printf("GCOL a [TINT t]: set graphics foreground colour [and tint] (background 128+a).\r\nGCOL <action>,a [TINT t]: set graphics fore|background colour and action.\r\nGCOL [OF [<action>,]f] [ON [<action>,]b:\r\n     Set graphics foreground and/or background colour number [and action].\r\nGCOL [[OF] [<action>,]r,g,b] [ON [<action,]r,g,b]:\r\n     Set graphics foreground and/or background colour to r, g, b [and action].");
  } else if (!strcmp(cmd, "GET")) {
    emulate_printf("This function gives the ASCII value of the next character in the input stream.");
  } else if (!strcmp(cmd, "GET$")) {
    emulate_printf("This function gives the next input character as a one character string.\r\nGET$#<channel> gives the next string from the file.");
  } else if (!strcmp(cmd, "GOSUB")) {
    emulate_printf("GOSUB <line number>: call subroutine at line number.");
  } else if (!strcmp(cmd, "GOTO")) {
    emulate_printf("GOTO <line number>: go to line number.");
  } else if (!strcmp(cmd, "HELP")) {
    emulate_printf("This command gives help on usage of the interpreter.");
  } else if (!strcmp(cmd, "HIMEM")) {
    emulate_printf("This pseudo-variable reads or sets the address of the end of BASIC's memory.");
  } else if (!strcmp(cmd, "IF")) {
    emulate_printf("Single-line if: IF <expression> [THEN] <statements> [ELSE <statements>].\r\nMulti-line if: IF <expression> THEN<newline>\r\n                  <lines>\r\noptional:      ELSE <lines>\r\nmust:          ENDIF");
  } else if (!strcmp(cmd, "INKEY")) {
    emulate_printf("INKEY 0 to 32767: function waits <number> centiseconds to read character.\r\nINKEY -127 to -1: function checks specific key for TRUE|FALSE.\r\nINKEY -255 to -128: Not supported.\r\nINKEY -256: function gives operating system number.");
  } else if (!strcmp(cmd, "INKEY$")) {
    emulate_printf("Equivalent to CHR$(INKEY...): see INKEY.");
  } else if (!strcmp(cmd, "INPUT")) {
    emulate_printf("INPUT [LINE]['|TAB|SPC][\"display string\"][,|;]<variable>: input from user.\r\nINPUT#<channel>,<list of variables>: input data from open file.");
  } else if (!strcmp(cmd, "INSTALL")) {
    emulate_printf("This command permanently installs a library: see LIBRARY.");
  } else if (!strcmp(cmd, "INSTR(")) {
    emulate_printf("INSTR(<string>,<substring>[,<start position>]): find sub-string position.");
  } else if (!strcmp(cmd, "INT")) {
    emulate_printf("This function gives the nearest integer less than or equal to the number.");
  } else if (!strcmp(cmd, "LEFT$(")) {
    emulate_printf("LEFT$(<string>,<number>): gives leftmost number of characters from string.\r\nLEFT$(<string>): gives leftmost LEN-1 characters.\r\nLEFT$(<string variable>[,<count>])=<string>: overwrite characters from start.");
  } else if (!strcmp(cmd, "LEN")) {
    emulate_printf("This function gives the length of a string.");
  } else if (!strcmp(cmd, "LET")) {
    emulate_printf("Optional part of assignment.");
  } else if (!strcmp(cmd, "LIBRARY")) {
    emulate_printf("LIBRARY <string>; functions and procedures of the named program can be used.");
  } else if (!strcmp(cmd, "LINE")) {
    emulate_printf("Draw a line: LINE x1,y1,x2,y2\r\nPart of INPUT LINE or LINE INPUT statement.");
  } else if (!strcmp(cmd, "LIST")) {
<<<<<<< HEAD
    emulate_printf("This command lists the program.\r\nLIST [<line number>][,[<line number]]: List [section of] program.\r\nLISTO <option number>. Bits mean:-\r\n0: space after line number.\r\n1: indent structure\r\n2: split lines at :\r\n3: don't list line number\r\n4: list tokens in lower case\r\n5: pause after showing 20 lines");
#ifdef DEBUG
    emulate_printf("\r\n\nAdditional debug bits are offered:\r\n 8: Show debugging output (&100)\r\n 9: Show tokenised lines on input plus addresses on listings (&200)\r\n10: List addresses of variables when created + on LVAR (&400)\r\n11: Show allocation/release of memory for strings (&800)\r\n12: Show string heap statistics (&1000)\r\n13: Show structures pushed and popped from stack (&2000)\r\n14: Show in detail items pushed and popped from stack (&4000)\r\n15: Show which functions are called (incomplete) (&8000)");
#endif
=======
    emulate_printf("This command lists the program.\r\nLIST [<line number>][,[<line number]]: List [section of] program.\r\nSee also LISTO which controls how LIST shows lines.");
>>>>>>> cf210d6d
  } else if (!strcmp(cmd, "LISTIF")) {
    emulate_printf("LISTIF <pattern>: lists lines of the program that match <pattern>.");
  } else if (!strcmp(cmd, "LISTO")) {
    emulate_printf("LISTO <option number>. Bits mean:-\r\n0: space after line number.\r\n1: indent structure\r\n2: split lines at :\r\n3: don't list line number\r\n4: list tokens in lower case\r\n5: pause after showing 20 lines");
  } else if (!strcmp(cmd, "LN")) {
    emulate_printf("This function gives the natural logarithm (base e) of a number(<factor>).");
  } else if (!strcmp(cmd, "LOAD")) {
    emulate_printf("This command loads a new program.");
  } else if (!strcmp(cmd, "LOCAL")) {
    emulate_printf("LOCAL <list of variables>: Makes things private to function or procedure\r\nLOCAL DATA: save DATA pointer on stack.\r\nLOCAL ERROR: save error control status on stack.");
  } else if (!strcmp(cmd, "LOG")) {
    emulate_printf("This function gives the common logarithm (base 10) of a number(<factor>).");
  } else if (!strcmp(cmd, "LOMEM")) {
    emulate_printf("This pseudo-variable reads or sets the address of the start of the variables.");
  } else if (!strcmp(cmd, "LVAR")) {
    emulate_printf("This command lists all variables in use.");
  } else if (!strcmp(cmd, "MID$(")) {
    emulate_printf("MID$(<string>,<position>): gives all of string starting from position.\r\nMID$(<string>,<position>,<count>): gives some of string from position.\r\nMID$(<string variable>,<position>[,<count>])=<string>: overwrite characters.");
  } else if (!strcmp(cmd, "MOD")) {
    emulate_printf("Remainder after integer division between two integers. Priority 3.\r\nThe MOD function gives the square root of the sum of the squares of all the\r\nelements in a numeric array.");
  } else if (!strcmp(cmd, "MODE")) {
    emulate_printf("MODE <number>|<string>: set screen mode.\r\nMODE <width>,<height>,<bpp>[,<framerate>]: set screen mode.\r\nMODE <width>,<height>,<modeflags>,<ncolour>,<log2bpp>[,<framerate>]: set screen\r\nmode.\r\nAs a function MODE gives the current screen mode.");
  } else if (!strcmp(cmd, "MOUSE")) {
    emulate_printf("MOUSE x,y,z[,t]: sets x,y to mouse position; z to button state [t to time].\r\nMOUSE OFF: turn mouse pointer off.\r\nMOUSE ON [a]: sets mouse pointer 1 [or a].\r\nMOUSE TO x,y: positions mouse and pointer at x,y.\r\nThe following three are not supported and are ignored:\r\nMOUSE COLOUR a,r,g,b: set mouse palette entry for a to r, g, b physical colour.\r\nMOUSE RECTANGLE x,y,width,height: constrain mouse movement to inside rectangle.\r\nMOUSE STEP a[,b]: sets mouse step multiplier to a,a [or a,b].");
  } else if (!strcmp(cmd, "MOVE")) {
    emulate_printf("MOVE [BY] x,y: graphics move to [relative by] x,y.");
  } else if (!strcmp(cmd, "NEXT")) {
    emulate_printf("NEXT [<variable>[,<variable>]^]: closes one or several FOR..NEXT structures.");
  } else if (!strcmp(cmd, "NEW")) {
    emulate_printf("NEW [<size>]: This command erases the current program.\r\nIf <size> specified, set the BASIC workspace size in bytes.");
  } else if (!strcmp(cmd, "NOT")) {
    emulate_printf("This function gives the number with all bits inverted (0 and 1 exchanged).");
  } else if (!strcmp(cmd, "OF")) {
    emulate_printf("Part of the CASE <expression> OF statement.\r\nAlso part of COLOUR and GCOL statements.");
  } else if (!strcmp(cmd, "OFF")) {
    emulate_printf("OFF: turn cursor off.\r\nPart of TRACE OFF, ON ERROR OFF statements.");
  } else if (!strcmp(cmd, "OLD")) {
    emulate_printf("This command recovers the program just after a NEW.");
  } else if (!strcmp(cmd, "ON")) {
    emulate_printf("ON: cursor on.\r\nON ERROR [LOCAL|OFF]: define error handler.\r\nON <expression> GOTO|GOSUB|PROC.... ELSE: call from specified list item.");
  } else if (!strcmp(cmd, "OPENIN")) {
    emulate_printf("Open for Input: the function opens a file for input.");
  } else if (!strcmp(cmd, "OPENOUT")) {
    emulate_printf("Open for Output: the function opens a file for output.");
  } else if (!strcmp(cmd, "OPENUP")) {
    emulate_printf("Open for Update: the function opens a file for input and output.\r\nThis function can also open a TCP network socket, using the filename syntax of\r\nOPENUP(\"ip0:<hostname>:<port>\") - use ip4: for IPv4 only or ip6: for IPv6 only.");
  } else if (!strcmp(cmd, "OR")) {
    emulate_printf("Bitwise logical OR between two integers. Priority 7.");
  } else if (!strcmp(cmd, "ORIGIN")) {
    emulate_printf("ORIGIN x,y: sets x,y as the new graphics 0,0 point.");
  } else if (!strcmp(cmd, "OSCLI")) {
    emulate_printf("OSCLI <string> [TO <variable>$]: give string to OS Command Line Interpreter.");
  } else if (!strcmp(cmd, "OTHERWISE")) {
    emulate_printf("Identifies case exceptional section at start of line. See CASE.");
  } else if (!strcmp(cmd, "OVERLAY")) {
    emulate_printf("OVERLAY <string array>: Not implemented in Matrix Brandy.\r\n");
  } else if (!strcmp(cmd, "PAGE")) {
    emulate_printf("This pseudo-variable reads or sets the address of the start of the program.");
  } else if (!strcmp(cmd, "PI")) {
    emulate_printf("This function gives the value of 'pi' 3.1415926535.");
  } else if (!strcmp(cmd, "PLOT")) {
    emulate_printf("PLOT n,x,y: graphics operation n.");
  } else if (!strcmp(cmd, "POINT")) {
    emulate_printf("POINT [BY] x,y: set pixel at [relative to] x,y.\r\nPOINT TO x,y: Not supported.\r\nPOINT(x,y): function gives the logical colour number of the pixel at x, y.");
  } else if (!strcmp(cmd, "POS")) {
    emulate_printf("This function gives the x-coordinate of the text cursor.");
  } else if (!strcmp(cmd, "PRINT")) {
    emulate_printf("PRINT ['|TAB|SPC][\"display string\"][<expression>][;] print items in fields\r\ndefined by @%% - see HELP @%%\r\nPRINT#<channel>,<list of expressions>: print data to open file.");
  } else if (!strcmp(cmd, "PROC")) {
    emulate_printf("Call a procedure with PROCfred(x,y); define one with DEF PROCfred(a,b).");
  } else if (!strcmp(cmd, "PTR")) {
    emulate_printf("This function gives the position in a file: PTR#<channel>.\r\nPTR#<channel>=<expression> sets the position in a file.");
  } else if (!strcmp(cmd, "QUIT")) {
    emulate_printf("QUIT [<expression>]: leave the interpreter (passing optional return code\r\n<expression>).\r\nAs a function QUIT gives TRUE if BASIC was entered with a -quit option.");
  } else if (!strcmp(cmd, "RAD")) {
    emulate_printf("This function gives the value in radians of a number in degrees.");
  } else if (!strcmp(cmd, "READ")) {
    emulate_printf("READ <list of variables>: read the variables in turn from DATA statements.");
  } else if (!strcmp(cmd, "RECTANGLE")) {
    emulate_printf("RECTANGLE [FILL] xlo,ylo,width[,height] [TO xlo,ylo]:\r\nDraw a rectangle outline [solid] or copy [move] the rectangle.");
  } else if (!strcmp(cmd, "REM")) {
    emulate_printf("Ignores rest of line.");
  } else if (!strcmp(cmd, "RENUMBER")) {
    emulate_printf("This command renumbers the lines in the program:\r\nRENUMBER [<base number>[,<step size>]]");
  } else if (!strcmp(cmd, "REPEAT")) {
    emulate_printf("REPEAT: start of REPEAT..UNTIL structure; statement delimiter not required.");
  } else if (!strcmp(cmd, "REPORT")) {
    emulate_printf("REPORT: print last error message.\r\nREPORT$ function gives string of last error string.");
  } else if (!strcmp(cmd, "RESTORE")) {
    emulate_printf("RESTORE [+][<number>]: restore the data pointer to first or given line, or move\r\nforward <number> lines from the start of the next line.\r\nRESTORE DATA: restore DATA pointer from stack.\r\nRESTORE ERROR: restore error control status from stack.");
  } else if (!strcmp(cmd, "RETURN")) {
    emulate_printf("End of subroutine. See GOSUB");
  } else if (!strcmp(cmd, "RIGHT$(")) {
    emulate_printf("RIGHT$(<string>,<number>): gives rightmost number of characters from string.\r\nRIGHT$(<string>): gives rightmost character.\r\nRIGHT$(<string variable>[,<count>])=<string>: overwrite characters at end.");
  } else if (!strcmp(cmd, "RND")) {
    emulate_printf("RND: function gives a random integer.\r\nRND(n) where n<0: initialise random number generator based on n.\r\nRND(0): last RND(1) value.\r\nRND(1): random real 0..1.\r\nRND(n) where n>1: random value between 1 and INT(n).");
  } else if (!strcmp(cmd, "RUN")) {
    emulate_printf("Clear variables and start execution at beginning of program.");
  } else if (!strcmp(cmd, "SAVE")) {
    emulate_printf("This command saves the current program.");
  } else if (!strcmp(cmd, "SGN")) {
    emulate_printf("This function gives the values -1, 0, 1 for negative, zero, positive numbers.");
  } else if (!strcmp(cmd, "SIN")) {
    emulate_printf("This function gives the sine of a number (<factor>).");
  } else if (!strcmp(cmd, "SOUND")) {
    emulate_printf("SOUND <channel>,<amplitude>,<pitch>,<duration>[,<start beat>]: make a sound.\r\nSOUND ON|OFF: enable|disable sounds.");
  } else if (!strcmp(cmd, "SPC")) {
    emulate_printf("In PRINT or INPUT statements, prints out n spaces: PRINT SPC(10).");
  } else if (!strcmp(cmd, "SQR")) {
    emulate_printf("This function gives the square root of a number (<factor>).");
  } else if (!strcmp(cmd, "STEP")) {
    emulate_printf("Part of the FOR..TO..STEP structure.");
  } else if (!strcmp(cmd, "STEREO")) {
    emulate_printf("STEREO <channel>,<position>: set the stereo position for a channel.");
  } else if (!strcmp(cmd, "STOP")) {
    emulate_printf("Stop program.");
  } else if (!strcmp(cmd, "STR$")) {
    emulate_printf("STR$[~]<number>: gives string representation [in hex] of a number (<factor>).");
  } else if (!strcmp(cmd, "STRING$(")) {
    emulate_printf("STRING$(<number>,<string>): gives string replicated the number of times.");
  } else if (!strcmp(cmd, "SUM")) {
    emulate_printf("This function gives the sum of all elements in an array.\r\nSUMLEN gives the total length of all elements of a string array.");
  } else if (!strcmp(cmd, "SWAP")) {
    emulate_printf("SWAP <variable>,<variable>: exchange the contents.");
  } else if (!strcmp(cmd, "SYS")) {
    emulate_printf("The SYS statement calls the operating system:\r\nSYS <expression> [,<expression>]^ [TO <variable>[,<variable>]^[;<variable>]]\r\nIn Matrix Brandy, only built-in functionality is supported.");
  } else if (!strcmp(cmd, "TAB(")) {
    emulate_printf("In PRINT or INPUT statements:\r\nTAB to column n: PRINT TAB(10)s$.\r\nTAB to screen position x,y: PRINT TAB(10,20)s$.");
  } else if (!strcmp(cmd, "TAN")) {
    emulate_printf("This function gives the tangent of a number (<factor>).");
  } else if (!strcmp(cmd, "TEMPO")) {
    emulate_printf("TEMPO <expression>: set the sound microbeat tempo.\r\nAs a function TEMPO gives the current microbeat tempo.");
  } else if (!strcmp(cmd, "TEXTLOAD")) {
    emulate_printf("This command loads a new program, converting from text form if required.");
  } else if (!strcmp(cmd, "TEXTSAVE")) {
    emulate_printf("This command saves the current program as text [with a LISTO option].\r\nTEXTSAVE[O <expression>,] <string>");
  } else if (!strcmp(cmd, "THEN")) {
    emulate_printf("Part of the IF..THEN structure. If THEN is followed by a newline it introduces a\r\nmulti-line structured IF..THEN..ELSE..ENDIF.");
  } else if (!strcmp(cmd, "TIME")) {
    emulate_printf("This pseudo-variable reads or sets the computational real time clock.\r\nTIME$ reads the display version of the clock. Setting TIME$ is ignored.");
  } else if (!strcmp(cmd, "TINT")) {
    emulate_printf("TINT a,t: set the tint for COLOUR|GCOL|fore|back a to t in 256 colour modes.\r\nAlso available as a suffix to GCOL and COLOUR.\r\nAs a function TINT(x,y) gives the tint of a point in 256 colour modes.");
  } else if (!strcmp(cmd, "TO")) {
    emulate_printf("Part of FOR..TO...");
  } else if (!strcmp(cmd, "TOP")) {
    emulate_printf("This function gives the address of the end of the program.");
  } else if (!strcmp(cmd, "TRACE")) {
    emulate_printf("TRACE [STEP] ON|OFF|PROC|FN|ENDPROC|<number>: trace [in single step mode] on or\r\noff, or procedure and function calls, or procedure/function exit points, or\r\nlines below <number>.\r\nTRACE TO <string>: send all output to stream <string>\r\nTRACE CLOSE: close stream output. Expression: TRACE gives handle of the stream.");
  } else if (!strcmp(cmd, "TRUE")) {
    emulate_printf("This function gives the logical value 'true' i.e. -1.");
  } else if (!strcmp(cmd, "UNTIL")) {
    emulate_printf("UNTIL <expression>: end of REPEAT..UNTIL structure.");
  } else if (!strcmp(cmd, "USR")) {
    emulate_printf("This function gives the value returned by a machine code routine.\r\nIn Matrix Brandy, only calls to selected BBC Micro OS vectors are supported.");
  } else if (!strcmp(cmd, "VAL")) {
    emulate_printf("This function gives the numeric value of a textual string e.g. VAL\"23\".");
  } else if (!strcmp(cmd, "VDU")) {
    emulate_printf("VDU <number>[;|][,<number>[;|]]: list of values to be sent to vdu.\r\n, only - 8 bits.\r\n; 16 bits.\r\n| 8 bytes of zeroes.\r\nAs a function VDU x gives the value of the specified vdu variable.");
  } else if (!strcmp(cmd, "VOICE")) {
    emulate_printf("VOICE <channel>,<string>: assign a named sound algorithm to the voice channel.");
  } else if (!strcmp(cmd, "VOICES")) {
    emulate_printf("VOICES <expression>: set the number of sound voice channels.");
  } else if (!strcmp(cmd, "VPOS")) {
    emulate_printf("This function gives the y-coordinate of the text cursor.");
  } else if (!strcmp(cmd, "WAIT")) {
    emulate_printf("Wait for vertical sync.\r\nWAIT n: pause for n centiseconds.");
  } else if (!strcmp(cmd, "WHEN")) {
    emulate_printf("WHEN <expression>[,<expression>]^: identifies case section at start of line.\r\nSee CASE.");
  } else if (!strcmp(cmd, "WHILE")) {
    emulate_printf("WHILE <expression>: start of WHILE..ENDWHILE structure.");
  } else if (!strcmp(cmd, "WIDTH")) {
    emulate_printf("WIDTH <expression>: set width of output.");
  } else if (!strcmp(cmd, "@%")) {
    emulate_printf("This pseudo-variable reads or sets the number print format:\r\nPRINT @%% gives a number, but LVAR and @%= use strings\r\n\"G<number>.<number>\" general format field and number of digits\r\n\"E<number>.<number>\" exponent format field and number of digits\r\n\"F<number>.<number>\" fixed format field and number of digits after '.'\r\nAll parts optional. , or . in the above prints , or . as the decimal point.\r\nLeading + means @%% applies to STR$ also.");
  } else if (!strcmp(cmd, ".")) {
    emulate_printf("Help is available on the following keywords:\r\n\
ABS       ACS       ADVAL     AND       ASC       ASN       ATN       AUTO\r\n\
APPEND    BEAT      BEATS     BGET      BPUT      CALL      CASE      CHAIN\r\n\
CHR$      CIRCLE    CLEAR     CLG       CLOSE     CLS       COLOUR    COLOR\r\n\
COS       COUNT     CRUNCH    DATA      DEF       DEG       DELETE    DIM\r\n\
DIV       DRAW      EDIT      ELLIPSE   ELSE      END       ENDCASE   ENDIF\r\n\
ENDPROC   ENDWHILE  ENVELOPE  EOF       EOR       ERL       ERR       ERROR\r\n\
EVAL      EXP       EXT       FALSE     FILL      FN        FOR       GCOL\r\n\
GET       GET$      GOSUB     GOTO      HELP      HIMEM     IF        INKEY\r\n\
INKEY$    INPUT     INSTALL   INSTR(    INT       LEFT$(    LEN       LET\r\n\
LIBRARY   LINE      LIST      LISTIF    LN        LOAD      LOCAL     LOG\r\n\
LOMEM     LVAR      MID$(     MOD       MODE      MOUSE     MOVE      NEXT\r\n\
NEW       NOT       OF        OFF       OLD       ON        OPENIN    OPENOUT\r\n\
OPENUP    OR        ORIGIN    OSCLI     OTHERWISE OVERLAY   PAGE      PI\r\n\
PLOT      POINT     POS       PRINT     PROC      PTR       QUIT      RAD\r\n\
READ      RECTANGLE REM       RENUMBER  REPEAT    REPORT    RESTORE   RETURN\r\n\
RIGHT$(   RND       RUN       SAVE      SGN       SIN       SOUND     SPC\r\n\
SQR       STEP      STEREO    STOP      STR$      STRING$(  SUM       SWAP\r\n\
SYS       TAB(      TAN       TEMPO     TEXTLOAD  TEXTSAVE  THEN      TIME\r\n\
TINT      TO        TOP       TRACE     TRUE      UNTIL     USR       VAL\r\n\
VDU       VOICE     VOICES    VPOS      WAIT      WHEN      WHILE     WIDTH");
  } else {
    emulate_printf("\r\nNo help available for '%s'", cmd);
  }
  emulate_printf("\r\n");
}
#endif<|MERGE_RESOLUTION|>--- conflicted
+++ resolved
@@ -1111,18 +1111,14 @@
   } else if (!strcmp(cmd, "LINE")) {
     emulate_printf("Draw a line: LINE x1,y1,x2,y2\r\nPart of INPUT LINE or LINE INPUT statement.");
   } else if (!strcmp(cmd, "LIST")) {
-<<<<<<< HEAD
-    emulate_printf("This command lists the program.\r\nLIST [<line number>][,[<line number]]: List [section of] program.\r\nLISTO <option number>. Bits mean:-\r\n0: space after line number.\r\n1: indent structure\r\n2: split lines at :\r\n3: don't list line number\r\n4: list tokens in lower case\r\n5: pause after showing 20 lines");
-#ifdef DEBUG
-    emulate_printf("\r\n\nAdditional debug bits are offered:\r\n 8: Show debugging output (&100)\r\n 9: Show tokenised lines on input plus addresses on listings (&200)\r\n10: List addresses of variables when created + on LVAR (&400)\r\n11: Show allocation/release of memory for strings (&800)\r\n12: Show string heap statistics (&1000)\r\n13: Show structures pushed and popped from stack (&2000)\r\n14: Show in detail items pushed and popped from stack (&4000)\r\n15: Show which functions are called (incomplete) (&8000)");
-#endif
-=======
     emulate_printf("This command lists the program.\r\nLIST [<line number>][,[<line number]]: List [section of] program.\r\nSee also LISTO which controls how LIST shows lines.");
->>>>>>> cf210d6d
   } else if (!strcmp(cmd, "LISTIF")) {
     emulate_printf("LISTIF <pattern>: lists lines of the program that match <pattern>.");
   } else if (!strcmp(cmd, "LISTO")) {
     emulate_printf("LISTO <option number>. Bits mean:-\r\n0: space after line number.\r\n1: indent structure\r\n2: split lines at :\r\n3: don't list line number\r\n4: list tokens in lower case\r\n5: pause after showing 20 lines");
+#ifdef DEBUG
+    emulate_printf("\r\n\nAdditional debug bits are offered:\r\n 8: Show debugging output (&100)\r\n 9: Show tokenised lines on input plus addresses on listings (&200)\r\n10: List addresses of variables when created + on LVAR (&400)\r\n11: Show allocation/release of memory for strings (&800)\r\n12: Show string heap statistics (&1000)\r\n13: Show structures pushed and popped from stack (&2000)\r\n14: Show in detail items pushed and popped from stack (&4000)\r\n15: Show which functions are called (incomplete) (&8000)");
+#endif
   } else if (!strcmp(cmd, "LN")) {
     emulate_printf("This function gives the natural logarithm (base e) of a number(<factor>).");
   } else if (!strcmp(cmd, "LOAD")) {
