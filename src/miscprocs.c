/*
** This file is part of the Matrix Brandy Basic VI Interpreter.
** Copyright (C) 2000-2014 David Daniels
** Copyright (C) 2018-2019 Michael McConnell and contributors
**
** Brandy is free software; you can redistribute it and/or modify
** it under the terms of the GNU General Public License as published by
** the Free Software Foundation; either version 2, or (at your option)
** any later version.
**
** Brandy is distributed in the hope that it will be useful,
** but WITHOUT ANY WARRANTY; without even the implied warranty of
** MERCHANTABILITY or FITNESS FOR A PARTICULAR PURPOSE.  See the
** GNU General Public License for more details.
**
** You should have received a copy of the GNU General Public License
** along with Brandy; see the file COPYING.  If not, write to
** the Free Software Foundation, 59 Temple Place - Suite 330,
** Boston, MA 02111-1307, USA.
**
**
**	This module contains a selection of miscellaneous functions
**
** 06-Jan-2019 JGH: secure_tmpnam() tweeked.
**
*/

#include <stdio.h>
#include <stdlib.h>
#include <ctype.h>
#include <string.h>
#include <errno.h>
#include <math.h>
#include "common.h"
#include "target.h"
#include "basicdefs.h"
#include "tokens.h"
#include "errors.h"
#include "keyboard.h"
#include "screen.h"
#include "miscprocs.h"

#ifdef TARGET_RISCOS
#include "swis.h"
#else
# include <sys/stat.h>
#endif

/* #define DEBUG */

/*
** 'isidstart' returns TRUE if the character passed to it can appear at
** the start of an identifier
*/
boolean isidstart(char ch) {
  return isalpha(ch) || ch=='_' || ch=='`';
}

/*
** 'isidchar' returns TRUE if the character passed to it can appear in the
** middle of an identifier
*/
boolean isidchar(char ch) {
  return isalnum(ch) || ch=='_' || ch=='`';
}

/*
** 'isident' is the same as 'isidchar' but is called when the character
** is an unsigned char.
*/
boolean isident(byte ch) {
  return isalnum(ch) || ch=='_' || ch=='`';
}


/*
** 'skip_blanks' skips white space characters. The difference between
** this and 'skip' is that this one works on 'char' data whilst 'skip'
** deals with 'byte' data
*/
char *skip_blanks(char *p) {
  while (*p==' ' || *p==asc_TAB) p++;
  return p;
}

/*
** 'skip' is used to skip the 'white space' characters in a tokenised line
*/
byte *skip(byte *p) {
  while (*p==' ' || *p==asc_TAB) p++;
  return p;
}

/*
** 'alignaddr' aligns an address on a word boundary.
*/
byte *alignaddr(byte *addr) {
  int32 offset = addr-basicvars.offbase;
  offset = ALIGN(offset);
  return basicvars.offbase+offset;
}

/*
** 'check_read' is called to ensure that the address from which
** data is read using an indirection operator is valid, that is,
** lies within the Basic workspace. This check is not carried out
** when running under RISC OS
*/
void check_read(uint32 low, uint32 size) {
#ifndef TARGET_RISCOS
  byte *lowaddr = basicvars.offbase+low;
  if (matrixflags.gpio) {
    if ((lowaddr >= matrixflags.gpiomem) && (lowaddr+size < (0x1000 + matrixflags.gpiomem))) return;
  }
#ifdef USE_SDL
  if ((low >= (matrixflags.modescreen_ptr-basicvars.offbase)) && (low < (matrixflags.modescreen_sz + matrixflags.modescreen_ptr-basicvars.offbase))) return;
  if (low >= matrixflags.mode7fb && low <= (matrixflags.mode7fb + 1023)) return;
#endif
  if (lowaddr<basicvars.workspace || lowaddr+size>=basicvars.end) error(ERR_ADDRESS);
#endif
}

/*
** 'check_write is called to ensure that the address to which
** data is to be written using an indirection operator is valid.
** For all operating systems, the address must lie within the
** Basic workspace and is in the area between the end of the
** program and the Basic stack pointer (lowem to stacktop) or
** between the top of the stack and the end of the workspace
** (himem to end). Under RISC OS, addresses beyond the end of
** the wimp slot can be written to as well (to allow access to
** the RMA and dynamic areas). Note that the code makes some
** assumptions about the RISC OS memory map
*/
void check_write(uint32 low, uint32 size) {
  byte *lowaddr, *highaddr;
  lowaddr = basicvars.offbase+low;
  highaddr = lowaddr+size;

  if (matrixflags.gpio) {
    if ((low >= (matrixflags.gpiomem-basicvars.offbase)) && (low < (0xFFF + matrixflags.gpiomem-basicvars.offbase))) return;
  }

#ifdef USE_SDL
  if ((low >= (matrixflags.modescreen_ptr-basicvars.offbase)) && (low < (matrixflags.modescreen_sz + matrixflags.modescreen_ptr-basicvars.offbase))) return;
#endif

  /* Check below PAGE, anything between 0 and PAGE can be written to */
  if ((basicvars.page - basicvars.offbase) > 0) {
    if ((low >= 0) && (low < (basicvars.page - basicvars.offbase)))
      return;
  }

#if 1
/*
 * Quick hack to fix the DIM LOCAL problem. I must think of a
 * better way as this allows programs to overwrite the Basic
 * stack whereas the old code prevented this
 */
#ifdef TARGET_RISCOS
  if (lowaddr>=basicvars.lomem && highaddr<basicvars.end ||
   lowaddr>=basicvars.slotend) return;
#else
  if (lowaddr>=basicvars.lomem && highaddr<basicvars.end) return;
#endif

#ifdef USE_SDL
  /* Mode 7 screen memory */
  if (low >= matrixflags.mode7fb && low <= (matrixflags.mode7fb + 1023)) return;
#endif

#else

/* Version that stops stack being overwritten */

#ifdef TARGET_RISCOS
  if (lowaddr>=basicvars.lomem && highaddr<basicvars.stacktop.bytesp ||
   lowaddr>=basicvars.himem && highaddr<basicvars.end ||
   lowaddr>=basicvars.slotend) return;
#else
  if (lowaddr>=basicvars.lomem && highaddr<basicvars.stacktop.bytesp ||
   lowaddr>=basicvars.himem && highaddr<basicvars.end) return;
#endif

#endif
  error(ERR_ADDRESS);
}

/*
** 'get_integer' returns the four byte integer found at offset
** 'offset' in the Basic workspace. This is used to return the
** value pointed at by an indirection operator
*/
int32 get_integer(int32 offset) {
  check_read(offset, sizeof(int32));
  return basicvars.offbase[offset]+(basicvars.offbase[offset+1]<<BYTESHIFT)+
   (basicvars.offbase[offset+2]<<(2*BYTESHIFT))+(basicvars.offbase[offset+3]<<(3*BYTESHIFT));
}

/*
** 'get_float' returns the eight byte floating point value found
** at offset 'offset' in the Basic workspace. This is used to
** return the value pointed at by an indirection operator
*/
float64 get_float(int32 offset) {
  float64 value;
  check_read(offset, sizeof(float64));
  memmove(&value, &basicvars.offbase[offset], sizeof(float64));
  return value;
}


/*
** 'store_integer' is called to save an integer value at an arbitrary
** offset within the basic workspace. 'offset' is the location at
** which the value is to be stored
*/
void store_integer(int32 offset, int32 value) {
  check_write(offset, sizeof(int32));
  basicvars.offbase[offset] = value;
  basicvars.offbase[offset+1] = value>>BYTESHIFT;
  basicvars.offbase[offset+2] = value>>(2*BYTESHIFT);
  basicvars.offbase[offset+3] = value>>(3*BYTESHIFT);
}

/*
** 'store_float' is called to save a floating point value at an
** arbitrary offset within the basic workspace. 'offset' is the
** location at which the value is to be stored
*/
void store_float(int32 offset, float64 value) {
  check_write(offset, sizeof(float64));
  memmove(&basicvars.offbase[offset], &value, sizeof(float64));
}


/*
** 'save_current' saves the value of the token pointer, current.
** There is a stack of saved values used primarily for dealing
** with READ and EVAL as well as when parsing procedure and
** function definitions. The stack is of limited size but there
** should never be more than three entries on it. Nevertheless
** there is a check for overflow.
*/
void save_current(void) {
  if (basicvars.curcount==MAXCURCOUNT) error(ERR_OPSTACK);
  basicvars.savedcur[basicvars.curcount] = basicvars.current;
  basicvars.curcount++;
}

/*
** 'restore_current' sets 'current' back to its proper value and
** marks it as safe to use
*/
void restore_current(void) {
  basicvars.curcount--;
  basicvars.current = basicvars.savedcur[basicvars.curcount];
}

char cstring[MAXNAMELEN+4];

/*
** 'tocstring' takes a string which is either length or control-
** character terminated and returns a pointer to a copy of that
** string as a null-terminated C string. It also expands a 'PROC'
** or 'FN' token at the start of a name to its text form
*/
char *tocstring(char *cp, int32 len) {
  int32 n;
  if (len==0) return "";
  if (len>=MAXNAMELEN) len = MAXNAMELEN-1;
  switch (*CAST(cp, byte *)) {
  case TOKEN_PROC:
    strcpy(cstring, "PROC");
    n = 4;
    cp++;
    break;
  case TOKEN_FN:
    strcpy(cstring, "FN");
    n = 2;
    cp++;
    break;
  case TOKEN_STATICVAR: case TOKEN_STATINDVAR:
    cstring[0] = *(cp+1)+'@';
    cstring[1] = '%';
    cstring[2] = asc_NUL;
    return &cstring[0];
  default:
    n = 0;
  }
  while (*cp>=' ' && n<len) {
    cstring[n] = *cp;
    cp++;
    n++;
  }
  if (n==MAXNAMELEN) {	/* Put ellipsis at end of name if it has been truncated */
    cstring[n] = cstring[n+1] = cstring [n+2] = '.';
    n+=3;
  }
  cstring[n] = asc_NUL;
  return &cstring[0];
}

/*
** 'find_library' checks to see if the address 'wanted' lies
** within a library. If it does it returns a pointer to the
** library structure of that library. If not, it returns NIL.
*/
library *find_library(byte *wanted) {
  library *lp;
  lp = basicvars.liblist;	/* Check if it is in a library */
  while (lp!=NIL && (wanted<lp->libstart || wanted>=lp->libstart+lp->libsize)) lp = lp->libflink;
  if (lp==NIL) {	/* Not found. Check installed libraries */
    lp = basicvars.installist;
    while (lp!=NIL && (wanted<lp->libstart || wanted>=lp->libstart+lp->libsize)) lp = lp->libflink;
  }
  return lp;
}

/*
** 'find_linestart' finds the start of the line into which 'wanted'
** points. It returns a pointer to the start of the line or NIL if
** the pointer is out of range (and probably points at 'thisline').
** It looks in both the program in the Basic workspace and any
** libraries that have been loaded.
** There is no pointer kept to the start of the current line, nor is
** it possible to scan backwards through the line to find its start.
** All that can be done is to scan from the start of the program.
** Luckily this function is only needed in the error handling and
** trace code
*/
byte *find_linestart(byte *wanted) {
  byte *p, *last;
  library *lp;
  p = NIL;
  if (wanted>=basicvars.page && wanted<basicvars.top)	/* Address is in loaded program */
    p = basicvars.start;
  else {
    lp = find_library(wanted);	/* Check if it is in a library */
    if (lp==NIL) return NIL;	/* Could not find where address points */
    p = lp->libstart;	/* 'wanted' points into a library */
  }
  last = p;
  while (p<=wanted) {
    last = p;
    p+=GET_LINELEN(p);
  }
  return last;
}

/*
** 'find_line' searches for line 'line' in the program. It returns
** a pointer to where that line would be found, that is, it will
** point to a line in the source (or possibly the end marker) which
** will either be an exact match for the line or have a line number
** greater than the desired value. It is up to the calling routine
** determine which of these it is.
** One complication is that a reference to a line number in a library
** must result in a search of that library, not the program in memory.
** The function checks the value of the current token pointer,
** basicvars.current, to work out where to look. If the point where
** the line number is required is in a library it checks that library
** for the line otherwise it searches the program in memory
*/
byte *find_line(int32 lineno) {
  byte *p, *cp;
  library *lp;
  if (basicvars.runflags.running) {	/* Running program => search program or library */
    cp = basicvars.current;	/* This is just to reduce the amount of typing */
    if (cp>=basicvars.page && cp<basicvars.top)		/* Check program for line */
      p = basicvars.start;
    else {	/* Check libraries */
      lp = find_library(cp);
      if (lp==NIL) error(ERR_BROKEN, __LINE__, "misc");	/* Could not find line number anywhere */
      p = lp->libstart;
    }
  }
  else {	/* Not running a program - Line can only be in the program in memory */
    p = basicvars.start;
  }
  while (get_lineno(p)<lineno) p+=get_linelen(p);
  return p;
}

/*
** 'show_byte' displays the contents of memory between the addresses
**'low' and 'high' as bytes of data
*/
void show_byte(int32 low, int32 high) {
  int32 n, x, ll, count;
  byte ch;
  //if (low<0 || low>=basicvars.worksize || high<0 || low>high) return;
  if (low>high) return;
  //if (high>basicvars.worksize) high = basicvars.worksize-1;
  count = high-low;
  check_read(low,count);
  for (n=0; n<count; n+=16) {
    emulate_printf("%06X  ", low);
    x = 0;
    for (ll=0; ll<16; ll++) {
      if (n+ll>=count)
        emulate_printf("   ");
      else {
        emulate_printf("%02X ", basicvars.offbase[low+ll]);
      }
      x++;
      if (x==4) {
        x = 0;
        emulate_vdu(' ');
      }
    }
    for (ll = 0; ll<16; ll++) {
      if (n+ll>=count)
        emulate_vdu('.');
      else {
        ch = basicvars.offbase[low+ll];
        if (ch>=' ' && ch<='~')
          emulate_vdu(ch);
        else {
          emulate_vdu('.');
        }
      }
    }
    emulate_vdu('\r');
    emulate_vdu('\n');
    low+=16;
  }
}

/*
** 'show_word' displays the contents of memory between the addresses
**'low' and 'high' as four-byte words of data
*/
void show_word(int32 low, int32 high) {
  int32 n, ll, count;
  byte ch;
  low = ALIGN(low);
  high = ALIGN(high);
  //if (low<0 || low>=basicvars.worksize || high<0 || low>high) return;
  if (low>high) return;
  //if (high>basicvars.worksize) high = basicvars.worksize-1;
  count = high-low;
  check_read(low,count);
  for (n=0; n<count; n+=16) {
    emulate_printf("%06X  +%04X  %08X  %08X  %08X  %08X  ",
     low, n, get_integer(low), get_integer(low+4), get_integer(low+8), get_integer(low+12));
    for (ll = 0; ll<16; ll++) {
      if (n+ll>=count)
        emulate_vdu('.');
      else {
        ch = basicvars.offbase[low+ll];
        if (ch>=' ' && ch<='~')
          emulate_vdu(ch);
        else {
          emulate_vdu('.');
        }
      }
    }
    emulate_vdu('\r');
    emulate_vdu('\n');
    low+=16;
  }
}

/*
** 'strip' strips trailing blanks, new line characters and so forth
** from the string passed to it
*/
static void strip(char line[]) {
  int32 n;
  n = strlen(line);
  if (n!=0) {	/* Delete trailing rubbish */
    do
      n--;
    while (n>=0 && isspace(line[n]));
    n++;
  }
  line[n] = asc_NUL;
}

/*
** 'read_line' reads a line from the keyboard or whatever stdin
** points at and returns it as a null-terminated string with
** trailing blanks and newlines removed. It returns TRUE if
** everything was okay or FALSE if the input stream returned
** an end-of-file condition (this will most likely happen if
** input is being taken from a file). Pressing escape is handled
** by this code. 'read_line' is used when the line to be read
** contains nothing
*/
boolean read_line(char line[], int32 linelen) {
  readstate result;
  line[0] = asc_NUL;
#ifdef NEWKBD
  result = kbd_readline(line, linelen, 0);
  result = READ_OK;	/* temp'y bodge */
#else
  result = emulate_readline(line, linelen, 0);
#endif
  if (result==READ_ESC || basicvars.escape) error(ERR_ESCAPE);
  if (result==READ_EOF) return FALSE;		/* Read failed - Hit EOF */
  strip(line);
  return TRUE;
}

/*
** 'amend_line' reads a line from the keyboard or whatever stdin
** points at and returns it as a null-terminated string with
** trailing blanks and newlines removed. It returns TRUE if
** everything was okay or FALSE if the input stream returned
** an end-of-file condition (this will most likely happen if
** input is being taken from a file). Pressing escape is handled
** by this code. 'amend_line' is used when the line to be read
** is prefilled with a string
*/
boolean amend_line(char line[], int32 linelen) {
  readstate result;
#ifdef NEWKBD
  result = kbd_readline(line, linelen,0);
  result = READ_OK;	/* temp'y bodge */
#else
  result = emulate_readline(line, linelen,0);
#endif
  if (result==READ_ESC || basicvars.escape) error(ERR_ESCAPE);
  if (result==READ_EOF) return FALSE;		/* Read failed - Hit EOF */
  strip(line);
  return TRUE;
}

/*
** 'secure_tmpnam' generates a temporary filename and opens it securely.
** Returns a FILE * pointer on success, NULL on failure.
** ** THE FILENAME BUFFER MUST BE OF SUFFICIENT SIZE FOR USE BY tmpnam.
** ** NO CHECK IS MADE.
*/
FILE *secure_tmpnam(char *name)
{
#ifdef TARGET_MINGW
  FILE *fdes;
  fdes=tmpfile();
  if (!fdes) return NULL;
  return fdes;
#else
  int fdes;
  strcpy(name, "/tmp/.brandy.XXXXXX");
#if defined(BODGEMGW) | defined(BODGESDL)
  return fopen(name, "w+");
#else
  fdes=mkstemp(name);
  if (!fdes) return NULL;
  return fdopen(fdes, "w+");
#endif
#endif /* TARGET_MINGW */
}

/* These are reimplemented from macros */
int32 TOINT(float64 fltmp) {
  if ((fltmp > 2147483647.0) || (fltmp < -2147483648.0)) error(ERR_RANGE);
<<<<<<< HEAD
  return (int32)(floor(fltmp));
}

int64 TOINT64(float64 fltmp) {
  if ((fltmp > ((int64)1<<62)-1) || (fltmp < (-(int64)1<<63))) error(ERR_RANGE);
  return (int64)(floor(fltmp));
}

/* This function reduces a 64-bit int to 32-bit int, with range checking.
** The first, commented out line is strict range checking, the second one allows the 32nd bit to be set,
** to allow negative 32-bit ints to be entered as hex.
*/
int32 INT64TO32(int64 itmp) {
  if ((itmp > 2147483647ll) || (itmp < -2147483648ll)) error(ERR_RANGE);
//  if ((itmp > 4294967295ll) || (itmp < -2147483648ll)) error(ERR_RANGE); /* Allow &80000000-FFFFFFFF */
  return (int32)itmp;
=======
  return (int32)fltmp;
>>>>>>> ed36ffb4
}<|MERGE_RESOLUTION|>--- conflicted
+++ resolved
@@ -556,8 +556,7 @@
 /* These are reimplemented from macros */
 int32 TOINT(float64 fltmp) {
   if ((fltmp > 2147483647.0) || (fltmp < -2147483648.0)) error(ERR_RANGE);
-<<<<<<< HEAD
-  return (int32)(floor(fltmp));
+  return (int32)fltmp;
 }
 
 int64 TOINT64(float64 fltmp) {
@@ -573,7 +572,4 @@
   if ((itmp > 2147483647ll) || (itmp < -2147483648ll)) error(ERR_RANGE);
 //  if ((itmp > 4294967295ll) || (itmp < -2147483648ll)) error(ERR_RANGE); /* Allow &80000000-FFFFFFFF */
   return (int32)itmp;
-=======
-  return (int32)fltmp;
->>>>>>> ed36ffb4
 }